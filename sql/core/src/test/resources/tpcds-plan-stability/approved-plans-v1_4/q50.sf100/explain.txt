--- conflicted
+++ resolved
@@ -25,26 +25,22 @@
                +- * Sort (29)
                   +- Exchange (28)
                      +- * Project (27)
-                        +- * BroadcastHashJoin Inner BuildRight (26)
-                           :- * Filter (20)
-                           :  +- * ColumnarToRow (19)
-                           :     +- Scan parquet default.store_returns (18)
-                           +- BroadcastExchange (25)
-                              +- * Project (24)
-                                 +- * Filter (23)
-                                    +- * ColumnarToRow (22)
-                                       +- Scan parquet default.date_dim (21)
+                        +- * BroadcastHashJoin Inner BuildLeft (26)
+                           :- BroadcastExchange (22)
+                           :  +- * Project (21)
+                           :     +- * Filter (20)
+                           :        +- * ColumnarToRow (19)
+                           :           +- Scan parquet default.date_dim (18)
+                           +- * Filter (25)
+                              +- * ColumnarToRow (24)
+                                 +- Scan parquet default.store_returns (23)
 
 
 (1) Scan parquet default.store_sales
 Output [5]: [ss_sold_date_sk#1, ss_item_sk#2, ss_customer_sk#3, ss_store_sk#4, ss_ticket_number#5]
 Batched: true
 Location [not included in comparison]/{warehouse_dir}/store_sales]
-<<<<<<< HEAD
-PushedFilters: [IsNotNull(ss_item_sk), IsNotNull(ss_customer_sk), IsNotNull(ss_ticket_number), IsNotNull(ss_store_sk), IsNotNull(ss_sold_date_sk)]
-=======
 PushedFilters: [IsNotNull(ss_ticket_number), IsNotNull(ss_item_sk), IsNotNull(ss_customer_sk), IsNotNull(ss_store_sk), IsNotNull(ss_sold_date_sk)]
->>>>>>> 0a6043f6
 ReadSchema: struct<ss_sold_date_sk:int,ss_item_sk:int,ss_customer_sk:int,ss_store_sk:int,ss_ticket_number:int>
 
 (2) ColumnarToRow [codegen id : 3]
@@ -52,11 +48,7 @@
 
 (3) Filter [codegen id : 3]
 Input [5]: [ss_sold_date_sk#1, ss_item_sk#2, ss_customer_sk#3, ss_store_sk#4, ss_ticket_number#5]
-<<<<<<< HEAD
-Condition : ((((isnotnull(ss_item_sk#2) AND isnotnull(ss_customer_sk#3)) AND isnotnull(ss_ticket_number#5)) AND isnotnull(ss_store_sk#4)) AND isnotnull(ss_sold_date_sk#1))
-=======
 Condition : ((((isnotnull(ss_ticket_number#5) AND isnotnull(ss_item_sk#2)) AND isnotnull(ss_customer_sk#3)) AND isnotnull(ss_store_sk#4)) AND isnotnull(ss_sold_date_sk#1))
->>>>>>> 0a6043f6
 
 (4) Scan parquet default.date_dim
 Output [1]: [d_date_sk#6]
@@ -114,93 +106,78 @@
 
 (16) Exchange
 Input [14]: [ss_sold_date_sk#1, ss_item_sk#2, ss_customer_sk#3, ss_ticket_number#5, s_store_name#9, s_company_id#10, s_street_number#11, s_street_name#12, s_street_type#13, s_suite_number#14, s_city#15, s_county#16, s_state#17, s_zip#18]
-Arguments: hashpartitioning(cast(ss_customer_sk#3 as bigint), cast(ss_item_sk#2 as bigint), cast(ss_ticket_number#5 as bigint), 5), true, [id=#20]
+Arguments: hashpartitioning(cast(ss_ticket_number#5 as bigint), cast(ss_item_sk#2 as bigint), cast(ss_customer_sk#3 as bigint), 5), true, [id=#20]
 
 (17) Sort [codegen id : 4]
 Input [14]: [ss_sold_date_sk#1, ss_item_sk#2, ss_customer_sk#3, ss_ticket_number#5, s_store_name#9, s_company_id#10, s_street_number#11, s_street_name#12, s_street_type#13, s_suite_number#14, s_city#15, s_county#16, s_state#17, s_zip#18]
-Arguments: [cast(ss_customer_sk#3 as bigint) ASC NULLS FIRST, cast(ss_item_sk#2 as bigint) ASC NULLS FIRST, cast(ss_ticket_number#5 as bigint) ASC NULLS FIRST], false, 0
+Arguments: [cast(ss_ticket_number#5 as bigint) ASC NULLS FIRST, cast(ss_item_sk#2 as bigint) ASC NULLS FIRST, cast(ss_customer_sk#3 as bigint) ASC NULLS FIRST], false, 0
 
-(18) Scan parquet default.store_returns
-Output [4]: [sr_returned_date_sk#21, sr_item_sk#22, sr_customer_sk#23, sr_ticket_number#24]
-Batched: true
-Location [not included in comparison]/{warehouse_dir}/store_returns]
-PushedFilters: [IsNotNull(sr_ticket_number), IsNotNull(sr_customer_sk), IsNotNull(sr_item_sk), IsNotNull(sr_returned_date_sk)]
-ReadSchema: struct<sr_returned_date_sk:bigint,sr_item_sk:bigint,sr_customer_sk:bigint,sr_ticket_number:bigint>
-
-(19) ColumnarToRow [codegen id : 6]
-Input [4]: [sr_returned_date_sk#21, sr_item_sk#22, sr_customer_sk#23, sr_ticket_number#24]
-
-(20) Filter [codegen id : 6]
-Input [4]: [sr_returned_date_sk#21, sr_item_sk#22, sr_customer_sk#23, sr_ticket_number#24]
-Condition : (((isnotnull(sr_ticket_number#24) AND isnotnull(sr_customer_sk#23)) AND isnotnull(sr_item_sk#22)) AND isnotnull(sr_returned_date_sk#21))
-
-(21) Scan parquet default.date_dim
-Output [3]: [d_date_sk#25, d_year#26, d_moy#27]
+(18) Scan parquet default.date_dim
+Output [3]: [d_date_sk#21, d_year#22, d_moy#23]
 Batched: true
 Location [not included in comparison]/{warehouse_dir}/date_dim]
 PushedFilters: [IsNotNull(d_year), IsNotNull(d_moy), EqualTo(d_year,2001), EqualTo(d_moy,8), IsNotNull(d_date_sk)]
 ReadSchema: struct<d_date_sk:int,d_year:int,d_moy:int>
 
-(22) ColumnarToRow [codegen id : 5]
-Input [3]: [d_date_sk#25, d_year#26, d_moy#27]
+(19) ColumnarToRow [codegen id : 5]
+Input [3]: [d_date_sk#21, d_year#22, d_moy#23]
 
-<<<<<<< HEAD
-(23) Filter [codegen id : 5]
-Input [3]: [d_date_sk#25, d_year#26, d_moy#27]
-Condition : ((((isnotnull(d_year#26) AND isnotnull(d_moy#27)) AND (d_year#26 = 2001)) AND (d_moy#27 = 8)) AND isnotnull(d_date_sk#25))
-=======
+(20) Filter [codegen id : 5]
+Input [3]: [d_date_sk#21, d_year#22, d_moy#23]
+Condition : ((((isnotnull(d_year#22) AND isnotnull(d_moy#23)) AND (d_year#22 = 2001)) AND (d_moy#23 = 8)) AND isnotnull(d_date_sk#21))
+
+(21) Project [codegen id : 5]
+Output [1]: [d_date_sk#21]
+Input [3]: [d_date_sk#21, d_year#22, d_moy#23]
+
+(22) BroadcastExchange
+Input [1]: [d_date_sk#21]
+Arguments: HashedRelationBroadcastMode(List(cast(input[0, int, true] as bigint)),false), [id=#24]
+
 (23) Scan parquet default.store_returns
 Output [4]: [sr_returned_date_sk#25, sr_item_sk#26, sr_customer_sk#27, sr_ticket_number#28]
 Batched: true
 Location [not included in comparison]/{warehouse_dir}/store_returns]
 PushedFilters: [IsNotNull(sr_ticket_number), IsNotNull(sr_item_sk), IsNotNull(sr_customer_sk), IsNotNull(sr_returned_date_sk)]
 ReadSchema: struct<sr_returned_date_sk:bigint,sr_item_sk:bigint,sr_customer_sk:bigint,sr_ticket_number:bigint>
->>>>>>> 0a6043f6
 
-(24) Project [codegen id : 5]
-Output [1]: [d_date_sk#25]
-Input [3]: [d_date_sk#25, d_year#26, d_moy#27]
+(24) ColumnarToRow
+Input [4]: [sr_returned_date_sk#25, sr_item_sk#26, sr_customer_sk#27, sr_ticket_number#28]
 
-<<<<<<< HEAD
-(25) BroadcastExchange
-Input [1]: [d_date_sk#25]
-Arguments: HashedRelationBroadcastMode(List(cast(input[0, int, true] as bigint)),false), [id=#28]
-=======
 (25) Filter
 Input [4]: [sr_returned_date_sk#25, sr_item_sk#26, sr_customer_sk#27, sr_ticket_number#28]
 Condition : (((isnotnull(sr_ticket_number#28) AND isnotnull(sr_item_sk#26)) AND isnotnull(sr_customer_sk#27)) AND isnotnull(sr_returned_date_sk#25))
->>>>>>> 0a6043f6
 
 (26) BroadcastHashJoin [codegen id : 6]
-Left keys [1]: [sr_returned_date_sk#21]
-Right keys [1]: [cast(d_date_sk#25 as bigint)]
+Left keys [1]: [cast(d_date_sk#21 as bigint)]
+Right keys [1]: [sr_returned_date_sk#25]
 Join condition: None
 
 (27) Project [codegen id : 6]
-Output [4]: [sr_returned_date_sk#21, sr_item_sk#22, sr_customer_sk#23, sr_ticket_number#24]
-Input [5]: [sr_returned_date_sk#21, sr_item_sk#22, sr_customer_sk#23, sr_ticket_number#24, d_date_sk#25]
+Output [4]: [sr_returned_date_sk#25, sr_item_sk#26, sr_customer_sk#27, sr_ticket_number#28]
+Input [5]: [d_date_sk#21, sr_returned_date_sk#25, sr_item_sk#26, sr_customer_sk#27, sr_ticket_number#28]
 
 (28) Exchange
-Input [4]: [sr_returned_date_sk#21, sr_item_sk#22, sr_customer_sk#23, sr_ticket_number#24]
-Arguments: hashpartitioning(sr_customer_sk#23, sr_item_sk#22, sr_ticket_number#24, 5), true, [id=#29]
+Input [4]: [sr_returned_date_sk#25, sr_item_sk#26, sr_customer_sk#27, sr_ticket_number#28]
+Arguments: hashpartitioning(sr_ticket_number#28, sr_item_sk#26, sr_customer_sk#27, 5), true, [id=#29]
 
 (29) Sort [codegen id : 7]
-Input [4]: [sr_returned_date_sk#21, sr_item_sk#22, sr_customer_sk#23, sr_ticket_number#24]
-Arguments: [sr_customer_sk#23 ASC NULLS FIRST, sr_item_sk#22 ASC NULLS FIRST, sr_ticket_number#24 ASC NULLS FIRST], false, 0
+Input [4]: [sr_returned_date_sk#25, sr_item_sk#26, sr_customer_sk#27, sr_ticket_number#28]
+Arguments: [sr_ticket_number#28 ASC NULLS FIRST, sr_item_sk#26 ASC NULLS FIRST, sr_customer_sk#27 ASC NULLS FIRST], false, 0
 
 (30) SortMergeJoin [codegen id : 8]
-Left keys [3]: [cast(ss_customer_sk#3 as bigint), cast(ss_item_sk#2 as bigint), cast(ss_ticket_number#5 as bigint)]
-Right keys [3]: [sr_customer_sk#23, sr_item_sk#22, sr_ticket_number#24]
+Left keys [3]: [cast(ss_ticket_number#5 as bigint), cast(ss_item_sk#2 as bigint), cast(ss_customer_sk#3 as bigint)]
+Right keys [3]: [sr_ticket_number#28, sr_item_sk#26, sr_customer_sk#27]
 Join condition: None
 
 (31) Project [codegen id : 8]
-Output [12]: [ss_sold_date_sk#1, sr_returned_date_sk#21, s_store_name#9, s_company_id#10, s_street_number#11, s_street_name#12, s_street_type#13, s_suite_number#14, s_city#15, s_county#16, s_state#17, s_zip#18]
-Input [18]: [ss_sold_date_sk#1, ss_item_sk#2, ss_customer_sk#3, ss_ticket_number#5, s_store_name#9, s_company_id#10, s_street_number#11, s_street_name#12, s_street_type#13, s_suite_number#14, s_city#15, s_county#16, s_state#17, s_zip#18, sr_returned_date_sk#21, sr_item_sk#22, sr_customer_sk#23, sr_ticket_number#24]
+Output [12]: [ss_sold_date_sk#1, sr_returned_date_sk#25, s_store_name#9, s_company_id#10, s_street_number#11, s_street_name#12, s_street_type#13, s_suite_number#14, s_city#15, s_county#16, s_state#17, s_zip#18]
+Input [18]: [ss_sold_date_sk#1, ss_item_sk#2, ss_customer_sk#3, ss_ticket_number#5, s_store_name#9, s_company_id#10, s_street_number#11, s_street_name#12, s_street_type#13, s_suite_number#14, s_city#15, s_county#16, s_state#17, s_zip#18, sr_returned_date_sk#25, sr_item_sk#26, sr_customer_sk#27, sr_ticket_number#28]
 
 (32) HashAggregate [codegen id : 8]
-Input [12]: [ss_sold_date_sk#1, sr_returned_date_sk#21, s_store_name#9, s_company_id#10, s_street_number#11, s_street_name#12, s_street_type#13, s_suite_number#14, s_city#15, s_county#16, s_state#17, s_zip#18]
+Input [12]: [ss_sold_date_sk#1, sr_returned_date_sk#25, s_store_name#9, s_company_id#10, s_street_number#11, s_street_name#12, s_street_type#13, s_suite_number#14, s_city#15, s_county#16, s_state#17, s_zip#18]
 Keys [10]: [s_store_name#9, s_company_id#10, s_street_number#11, s_street_name#12, s_street_type#13, s_suite_number#14, s_city#15, s_county#16, s_state#17, s_zip#18]
-Functions [5]: [partial_sum(cast(CASE WHEN ((sr_returned_date_sk#21 - cast(ss_sold_date_sk#1 as bigint)) <= 30) THEN 1 ELSE 0 END as bigint)), partial_sum(cast(CASE WHEN (((sr_returned_date_sk#21 - cast(ss_sold_date_sk#1 as bigint)) > 30) AND ((sr_returned_date_sk#21 - cast(ss_sold_date_sk#1 as bigint)) <= 60)) THEN 1 ELSE 0 END as bigint)), partial_sum(cast(CASE WHEN (((sr_returned_date_sk#21 - cast(ss_sold_date_sk#1 as bigint)) > 60) AND ((sr_returned_date_sk#21 - cast(ss_sold_date_sk#1 as bigint)) <= 90)) THEN 1 ELSE 0 END as bigint)), partial_sum(cast(CASE WHEN (((sr_returned_date_sk#21 - cast(ss_sold_date_sk#1 as bigint)) > 90) AND ((sr_returned_date_sk#21 - cast(ss_sold_date_sk#1 as bigint)) <= 120)) THEN 1 ELSE 0 END as bigint)), partial_sum(cast(CASE WHEN ((sr_returned_date_sk#21 - cast(ss_sold_date_sk#1 as bigint)) > 120) THEN 1 ELSE 0 END as bigint))]
+Functions [5]: [partial_sum(cast(CASE WHEN ((sr_returned_date_sk#25 - cast(ss_sold_date_sk#1 as bigint)) <= 30) THEN 1 ELSE 0 END as bigint)), partial_sum(cast(CASE WHEN (((sr_returned_date_sk#25 - cast(ss_sold_date_sk#1 as bigint)) > 30) AND ((sr_returned_date_sk#25 - cast(ss_sold_date_sk#1 as bigint)) <= 60)) THEN 1 ELSE 0 END as bigint)), partial_sum(cast(CASE WHEN (((sr_returned_date_sk#25 - cast(ss_sold_date_sk#1 as bigint)) > 60) AND ((sr_returned_date_sk#25 - cast(ss_sold_date_sk#1 as bigint)) <= 90)) THEN 1 ELSE 0 END as bigint)), partial_sum(cast(CASE WHEN (((sr_returned_date_sk#25 - cast(ss_sold_date_sk#1 as bigint)) > 90) AND ((sr_returned_date_sk#25 - cast(ss_sold_date_sk#1 as bigint)) <= 120)) THEN 1 ELSE 0 END as bigint)), partial_sum(cast(CASE WHEN ((sr_returned_date_sk#25 - cast(ss_sold_date_sk#1 as bigint)) > 120) THEN 1 ELSE 0 END as bigint))]
 Aggregate Attributes [5]: [sum#30, sum#31, sum#32, sum#33, sum#34]
 Results [15]: [s_store_name#9, s_company_id#10, s_street_number#11, s_street_name#12, s_street_type#13, s_suite_number#14, s_city#15, s_county#16, s_state#17, s_zip#18, sum#35, sum#36, sum#37, sum#38, sum#39]
 
@@ -211,9 +188,9 @@
 (34) HashAggregate [codegen id : 9]
 Input [15]: [s_store_name#9, s_company_id#10, s_street_number#11, s_street_name#12, s_street_type#13, s_suite_number#14, s_city#15, s_county#16, s_state#17, s_zip#18, sum#35, sum#36, sum#37, sum#38, sum#39]
 Keys [10]: [s_store_name#9, s_company_id#10, s_street_number#11, s_street_name#12, s_street_type#13, s_suite_number#14, s_city#15, s_county#16, s_state#17, s_zip#18]
-Functions [5]: [sum(cast(CASE WHEN ((sr_returned_date_sk#21 - cast(ss_sold_date_sk#1 as bigint)) <= 30) THEN 1 ELSE 0 END as bigint)), sum(cast(CASE WHEN (((sr_returned_date_sk#21 - cast(ss_sold_date_sk#1 as bigint)) > 30) AND ((sr_returned_date_sk#21 - cast(ss_sold_date_sk#1 as bigint)) <= 60)) THEN 1 ELSE 0 END as bigint)), sum(cast(CASE WHEN (((sr_returned_date_sk#21 - cast(ss_sold_date_sk#1 as bigint)) > 60) AND ((sr_returned_date_sk#21 - cast(ss_sold_date_sk#1 as bigint)) <= 90)) THEN 1 ELSE 0 END as bigint)), sum(cast(CASE WHEN (((sr_returned_date_sk#21 - cast(ss_sold_date_sk#1 as bigint)) > 90) AND ((sr_returned_date_sk#21 - cast(ss_sold_date_sk#1 as bigint)) <= 120)) THEN 1 ELSE 0 END as bigint)), sum(cast(CASE WHEN ((sr_returned_date_sk#21 - cast(ss_sold_date_sk#1 as bigint)) > 120) THEN 1 ELSE 0 END as bigint))]
-Aggregate Attributes [5]: [sum(cast(CASE WHEN ((sr_returned_date_sk#21 - cast(ss_sold_date_sk#1 as bigint)) <= 30) THEN 1 ELSE 0 END as bigint))#41, sum(cast(CASE WHEN (((sr_returned_date_sk#21 - cast(ss_sold_date_sk#1 as bigint)) > 30) AND ((sr_returned_date_sk#21 - cast(ss_sold_date_sk#1 as bigint)) <= 60)) THEN 1 ELSE 0 END as bigint))#42, sum(cast(CASE WHEN (((sr_returned_date_sk#21 - cast(ss_sold_date_sk#1 as bigint)) > 60) AND ((sr_returned_date_sk#21 - cast(ss_sold_date_sk#1 as bigint)) <= 90)) THEN 1 ELSE 0 END as bigint))#43, sum(cast(CASE WHEN (((sr_returned_date_sk#21 - cast(ss_sold_date_sk#1 as bigint)) > 90) AND ((sr_returned_date_sk#21 - cast(ss_sold_date_sk#1 as bigint)) <= 120)) THEN 1 ELSE 0 END as bigint))#44, sum(cast(CASE WHEN ((sr_returned_date_sk#21 - cast(ss_sold_date_sk#1 as bigint)) > 120) THEN 1 ELSE 0 END as bigint))#45]
-Results [15]: [s_store_name#9, s_company_id#10, s_street_number#11, s_street_name#12, s_street_type#13, s_suite_number#14, s_city#15, s_county#16, s_state#17, s_zip#18, sum(cast(CASE WHEN ((sr_returned_date_sk#21 - cast(ss_sold_date_sk#1 as bigint)) <= 30) THEN 1 ELSE 0 END as bigint))#41 AS 30 days #46, sum(cast(CASE WHEN (((sr_returned_date_sk#21 - cast(ss_sold_date_sk#1 as bigint)) > 30) AND ((sr_returned_date_sk#21 - cast(ss_sold_date_sk#1 as bigint)) <= 60)) THEN 1 ELSE 0 END as bigint))#42 AS 31 - 60 days #47, sum(cast(CASE WHEN (((sr_returned_date_sk#21 - cast(ss_sold_date_sk#1 as bigint)) > 60) AND ((sr_returned_date_sk#21 - cast(ss_sold_date_sk#1 as bigint)) <= 90)) THEN 1 ELSE 0 END as bigint))#43 AS 61 - 90 days #48, sum(cast(CASE WHEN (((sr_returned_date_sk#21 - cast(ss_sold_date_sk#1 as bigint)) > 90) AND ((sr_returned_date_sk#21 - cast(ss_sold_date_sk#1 as bigint)) <= 120)) THEN 1 ELSE 0 END as bigint))#44 AS 91 - 120 days #49, sum(cast(CASE WHEN ((sr_returned_date_sk#21 - cast(ss_sold_date_sk#1 as bigint)) > 120) THEN 1 ELSE 0 END as bigint))#45 AS >120 days #50]
+Functions [5]: [sum(cast(CASE WHEN ((sr_returned_date_sk#25 - cast(ss_sold_date_sk#1 as bigint)) <= 30) THEN 1 ELSE 0 END as bigint)), sum(cast(CASE WHEN (((sr_returned_date_sk#25 - cast(ss_sold_date_sk#1 as bigint)) > 30) AND ((sr_returned_date_sk#25 - cast(ss_sold_date_sk#1 as bigint)) <= 60)) THEN 1 ELSE 0 END as bigint)), sum(cast(CASE WHEN (((sr_returned_date_sk#25 - cast(ss_sold_date_sk#1 as bigint)) > 60) AND ((sr_returned_date_sk#25 - cast(ss_sold_date_sk#1 as bigint)) <= 90)) THEN 1 ELSE 0 END as bigint)), sum(cast(CASE WHEN (((sr_returned_date_sk#25 - cast(ss_sold_date_sk#1 as bigint)) > 90) AND ((sr_returned_date_sk#25 - cast(ss_sold_date_sk#1 as bigint)) <= 120)) THEN 1 ELSE 0 END as bigint)), sum(cast(CASE WHEN ((sr_returned_date_sk#25 - cast(ss_sold_date_sk#1 as bigint)) > 120) THEN 1 ELSE 0 END as bigint))]
+Aggregate Attributes [5]: [sum(cast(CASE WHEN ((sr_returned_date_sk#25 - cast(ss_sold_date_sk#1 as bigint)) <= 30) THEN 1 ELSE 0 END as bigint))#41, sum(cast(CASE WHEN (((sr_returned_date_sk#25 - cast(ss_sold_date_sk#1 as bigint)) > 30) AND ((sr_returned_date_sk#25 - cast(ss_sold_date_sk#1 as bigint)) <= 60)) THEN 1 ELSE 0 END as bigint))#42, sum(cast(CASE WHEN (((sr_returned_date_sk#25 - cast(ss_sold_date_sk#1 as bigint)) > 60) AND ((sr_returned_date_sk#25 - cast(ss_sold_date_sk#1 as bigint)) <= 90)) THEN 1 ELSE 0 END as bigint))#43, sum(cast(CASE WHEN (((sr_returned_date_sk#25 - cast(ss_sold_date_sk#1 as bigint)) > 90) AND ((sr_returned_date_sk#25 - cast(ss_sold_date_sk#1 as bigint)) <= 120)) THEN 1 ELSE 0 END as bigint))#44, sum(cast(CASE WHEN ((sr_returned_date_sk#25 - cast(ss_sold_date_sk#1 as bigint)) > 120) THEN 1 ELSE 0 END as bigint))#45]
+Results [15]: [s_store_name#9, s_company_id#10, s_street_number#11, s_street_name#12, s_street_type#13, s_suite_number#14, s_city#15, s_county#16, s_state#17, s_zip#18, sum(cast(CASE WHEN ((sr_returned_date_sk#25 - cast(ss_sold_date_sk#1 as bigint)) <= 30) THEN 1 ELSE 0 END as bigint))#41 AS 30 days #46, sum(cast(CASE WHEN (((sr_returned_date_sk#25 - cast(ss_sold_date_sk#1 as bigint)) > 30) AND ((sr_returned_date_sk#25 - cast(ss_sold_date_sk#1 as bigint)) <= 60)) THEN 1 ELSE 0 END as bigint))#42 AS 31 - 60 days #47, sum(cast(CASE WHEN (((sr_returned_date_sk#25 - cast(ss_sold_date_sk#1 as bigint)) > 60) AND ((sr_returned_date_sk#25 - cast(ss_sold_date_sk#1 as bigint)) <= 90)) THEN 1 ELSE 0 END as bigint))#43 AS 61 - 90 days #48, sum(cast(CASE WHEN (((sr_returned_date_sk#25 - cast(ss_sold_date_sk#1 as bigint)) > 90) AND ((sr_returned_date_sk#25 - cast(ss_sold_date_sk#1 as bigint)) <= 120)) THEN 1 ELSE 0 END as bigint))#44 AS 91 - 120 days #49, sum(cast(CASE WHEN ((sr_returned_date_sk#25 - cast(ss_sold_date_sk#1 as bigint)) > 120) THEN 1 ELSE 0 END as bigint))#45 AS >120 days #50]
 
 (35) TakeOrderedAndProject
 Input [15]: [s_store_name#9, s_company_id#10, s_street_number#11, s_street_name#12, s_street_type#13, s_suite_number#14, s_city#15, s_county#16, s_state#17, s_zip#18, 30 days #46, 31 - 60 days #47, 61 - 90 days #48, 91 - 120 days #49, >120 days #50]
